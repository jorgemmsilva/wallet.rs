--- conflicted
+++ resolved
@@ -62,11 +62,7 @@
 }
 
 /// An address.
-<<<<<<< HEAD
-#[derive(Debug, Getters, Serialize, Deserialize, Clone)]
-=======
 #[derive(Debug, Getters, Clone)]
->>>>>>> fed2d442
 #[getset(get = "pub")]
 pub struct Address {
   /// The address.
